# PA193_mnemonic_HyperShell

Master branch build status :

[![Build Status](https://travis-ci.com/zrtYouyou/PA193_mnemonic_HyperShell.svg?branch=master)](https://travis-ci.com/zrtYouyou/PA193_mnemonic_HyperShell)

Develop branch build status :

[![Build Status](https://travis-ci.com/zrtYouyou/PA193_mnemonic_HyperShell.svg?branch=develop)](https://travis-ci.com/zrtYouyou/PA193_mnemonic_HyperShell)

#### Structure
The main package is mnemonic. The example UI is in mnemonic-ui. Tests are in tests.

#### Install
<<<<<<< HEAD
The project doesn't have a setup.py file, so to be able to import the package, add the the base directory to PYTHONPATH.
For example, when in the base directory of the project, use `export PYTHONPATH=$PATHONPATH:$(pwd)`. Then simply import, e.g.
=======
The project doesn't have a setup.py file, so to be able to import the package, add the the base directory to PYTHONPATH. 
For example, when in the base directory of the project, use `export PYTHONPATH=$PYTHONPATH:$(pwd)`. Then simply import, e.g.
>>>>>>> c4b62cfc
`from mnemonic.mnemonic import get_mnemonic_from_entropy_hex`.<|MERGE_RESOLUTION|>--- conflicted
+++ resolved
@@ -12,11 +12,5 @@
 The main package is mnemonic. The example UI is in mnemonic-ui. Tests are in tests.
 
 #### Install
-<<<<<<< HEAD
-The project doesn't have a setup.py file, so to be able to import the package, add the the base directory to PYTHONPATH.
-For example, when in the base directory of the project, use `export PYTHONPATH=$PATHONPATH:$(pwd)`. Then simply import, e.g.
-=======
 The project doesn't have a setup.py file, so to be able to import the package, add the the base directory to PYTHONPATH. 
-For example, when in the base directory of the project, use `export PYTHONPATH=$PYTHONPATH:$(pwd)`. Then simply import, e.g.
->>>>>>> c4b62cfc
-`from mnemonic.mnemonic import get_mnemonic_from_entropy_hex`.+For example, when in the base directory of the project, use `export PYTHONPATH=$PYTHONPATH:$(pwd)`. Then simply import, e.g. `from mnemonic.mnemonic import get_mnemonic_from_entropy_hex`.