--- conflicted
+++ resolved
@@ -1,13 +1,9 @@
-<<<<<<< HEAD
-from hashlib import sha256
 import os
-=======
 from hashlib import sha256, sha512
 import hmac
 import unicodedata
 from pbkdf2 import PBKDF2
 
->>>>>>> 1faf216b
 
 POSSIBLE_ENT_VALUES = [128, 160, 192, 224, 256]
 
@@ -270,6 +266,7 @@
 
     return seed
 
+
 if __name__ == "__main__":
     wordlist_path = os.path.join(os.path.dirname(__file__), "../../wordlists/english.txt")
     print(generate_mnemonic(128, wordlist_path))